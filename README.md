--- conflicted
+++ resolved
@@ -72,7 +72,6 @@
 -   **Port:** Default port is 8000. You can change it via the `CMMS_PORT` environment variable.
 -   **AI Features:** Require API keys in `.env` file. Gemini for general AI, XAI for voice commands.
 
-<<<<<<< HEAD
 ## Deployment
 
 ### Automated Deployment (GitHub Actions)
@@ -124,7 +123,7 @@
 - 🔧 **GitHub Actions**: [.github/workflows/](.github/workflows/)
 - 🐳 **Dockerfile**: [Dockerfile](Dockerfile)
 - ☁️ **Cloud Build**: [cloudbuild.yaml](cloudbuild.yaml)
-=======
+
 ## Development
 
 ### Code Quality and Linting
@@ -219,5 +218,4 @@
 
 # Run with coverage
 pytest --cov=app --cov-report=html
-```
->>>>>>> 5add8fcc
+```